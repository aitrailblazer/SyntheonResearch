--- conflicted
+++ resolved
@@ -6,15 +6,7 @@
 - Do not modify files under `arc_agi2_symbolic_submission` unless asked to update the dataset.
 - Keep markdown formatting consistent with existing files.
 - Limit line length in markdown files to 120 characters.
-<<<<<<< HEAD
-- No programmatic checks are required for this repository.
-- Summarize key changes in commit messages.
-- Use a single branch workflow. Commit all changes directly to `main`.
-=======
 
 - No programmatic checks are required for this repository.
 - Summarize key changes in commit messages.
 - Use a single branch workflow. Commit all changes directly to `main`.
-
-=======
->>>>>>> e6e85510

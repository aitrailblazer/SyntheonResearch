
# **SyntheonResearch**

Syntheon is a purely symbolic solver for ARC-AGI tasks. It reads XML datasets and
applies deterministic rules to predict the outputs for test grids.

## **Syntheon ARC-AGI Symbolic Predictor**

**Syntheon** is a *purely symbolic* prediction system designed to solve ARC-AGI tasks
using deterministic reasoning, structured pattern recognition, and task-specific rule
learning. It operates without LLM dependencies, ensuring explainable, reproducible
predictions suitable for rigorous evaluation and competition-grade benchmarks.


---

### **Core Principles**

* **🧠 Pure Symbolic Reasoning**
  No learning from language models—Syntheon operates on interpretable symbolic logic.

* **⚙️ Advanced Preprocessing Integration**

  Fully utilizes structured XML metadata for each ARC task, enabling entropy profiling,
  grid fingerprinting, and directional analysis.

* **🔍 Task-Specific Symbolic Learning**
  Each `<arc_agi_task>` is treated independently. Rules are extracted solely from
  `training_examples`, never from `test_examples`.

* **🎨 KWIC Pattern Detection**
  Symbolic analysis of **K**ey **W**ords **I**n **C**ontext (KWIC): identifying
  color co-occurrence, adjacency, and propagation logic.



* **🔍 Task-Specific Symbolic Learning**
  Each `<arc_agi_task>` is treated independently.
   Rules are extracted solely from `training_examples`, never from `test_examples`.

* **🎨 KWIC Pattern Detection**
  Symbolic analysis of **K**ey **W**ords **I**n **C**ontext (KWIC): identifying color co-occurrence, adjacency,
   and propagation logic.


* **🔁 Symmetry-Guided Processing**

  Transformation strategies guided by mirror, rotational, and translational symmetry
  detection within input-output pairs.


---

### **Dataset Specification**

* Input file: `arc_agi2_training_enhanced.xml`
* Contains: **1000 `<arc_agi_task>` blocks**

  * Each task includes:

    * `<training_examples>` — used for symbolic rule extraction
    * `<test_examples>` — used *only* for output validation

---

### **Final Objective**

* Develop generalized symbolic rules from the training examples of each task.
* Use these rules to predict the correct `output` for each test input.
* *Do not use* `test_examples` outputs for rule learning—only for correctness verification after inference.

---


## Running the Solver

1. Ensure Python 3.x is installed.

2. From the repository root, set `PYTHONPATH=src` so Python can locate the `syntheon` package.
3. Run the solver on the training dataset:

```bash
PYTHONPATH=src python -m syntheon.main \
  arc_agi2_symbolic_submission/input/arc_agi2_training_enhanced.xml \
  predictions.json [--verbose] [--summary]


PYTHONPATH=src python -m syntheon.main \
  arc_agi2_symbolic_submission/input/arc_agi2_training_enhanced.xml \
  predictions.json --summary

PYTHONPATH=src python -m syntheon.main \
  arc_agi2_symbolic_submission/input/arc_agi2_training_enhanced.xml \
  predictions.json --verbose

This command parses the XML tasks, applies the current rule set, and writes predictions to `predictions.json`.
The `predictor` module now learns simple color mappings from training examples and applies them to the tests.
It scans each training pair cell by cell to build a dictionary of input–output color
transformations (e.g., `{1: 3, 2: 4}`). Conflicts stop the mapping from being used.
When predicting, this `ColorMapRule` is applied to every test grid so the same
transformations occur automatically.
The solver prints detailed logs describing the learned rules and shows the input grid, intermediate steps, predicted
output, and real output for each test example. At the end of the run it reports how many tasks were solved and the
overall accuracy.
Progress messages show which task is currently being solved, e.g., "Solving task 3/100 (task_id)".
Use `--verbose` to display detailed rule application logs.
The optional `--summary` flag prints a final PASS/FAIL report for every task.
Logs also indicate which rules solved each task and suggest new color mappings when predictions fail.
<<<<<<< HEAD
If you see no output, rerun with `--verbose` to ensure logging is displayed.
=======
=======
The solver prints detailed logs describing the learned rules and shows the input grid, intermediate steps, predicted
output, and real output for each test example. At the end of the run it reports how many tasks were solved and the
overall accuracy.

Progress messages show which task is currently being solved, e.g., "Solving task 3/100 (task_id)".
Use `--verbose` to display detailed rule application logs.
The optional `--summary` flag prints a final PASS/FAIL report for every task.
=======

main
>>>>>>> ea86d505

## Testing

To verify basic functionality:

1. Run the solver as shown above on a few tasks.
2. Inspect `predictions.json` to ensure it contains task IDs and predicted output grids.
3. Execute the unit tests to verify the predictor implementation:

```bash
PYTHONPATH=src pytest -q
```<|MERGE_RESOLUTION|>--- conflicted
+++ resolved
@@ -106,10 +106,9 @@
 Use `--verbose` to display detailed rule application logs.
 The optional `--summary` flag prints a final PASS/FAIL report for every task.
 Logs also indicate which rules solved each task and suggest new color mappings when predictions fail.
-<<<<<<< HEAD
+
 If you see no output, rerun with `--verbose` to ensure logging is displayed.
-=======
-=======
+
 The solver prints detailed logs describing the learned rules and shows the input grid, intermediate steps, predicted
 output, and real output for each test example. At the end of the run it reports how many tasks were solved and the
 overall accuracy.
@@ -117,10 +116,7 @@
 Progress messages show which task is currently being solved, e.g., "Solving task 3/100 (task_id)".
 Use `--verbose` to display detailed rule application logs.
 The optional `--summary` flag prints a final PASS/FAIL report for every task.
-=======
 
-main
->>>>>>> ea86d505
 
 ## Testing
 

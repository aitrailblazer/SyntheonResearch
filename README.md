--- conflicted
+++ resolved
@@ -1,7 +1,4 @@
-<<<<<<< HEAD
-=======
 
->>>>>>> 453bca28
 # **SyntheonResearch**
 
 Syntheon is a purely symbolic solver for ARC-AGI tasks. It reads XML datasets and
@@ -13,11 +10,7 @@
 using deterministic reasoning, structured pattern recognition, and task-specific rule
 learning. It operates without LLM dependencies, ensuring explainable, reproducible
 predictions suitable for rigorous evaluation and competition-grade benchmarks.
-<<<<<<< HEAD
-=======
-=======
 
->>>>>>> 453bca28
 
 ---
 
@@ -27,12 +20,7 @@
   No learning from language models—Syntheon operates on interpretable symbolic logic.
 
 * **⚙️ Advanced Preprocessing Integration**
-<<<<<<< HEAD
-=======
 
-=======
-
->>>>>>> 453bca28
   Fully utilizes structured XML metadata for each ARC task, enabling entropy profiling,
   grid fingerprinting, and directional analysis.
 
@@ -43,11 +31,7 @@
 * **🎨 KWIC Pattern Detection**
   Symbolic analysis of **K**ey **W**ords **I**n **C**ontext (KWIC): identifying
   color co-occurrence, adjacency, and propagation logic.
-<<<<<<< HEAD
-=======
 
-=======
->>>>>>> 453bca28
 
 
 * **🔍 Task-Specific Symbolic Learning**
@@ -60,15 +44,10 @@
 
 
 * **🔁 Symmetry-Guided Processing**
-<<<<<<< HEAD
-  Transformation strategies guided by mirror, rotational, and translational symmetry
-  detection within input-output pairs.
-=======
 
   Transformation strategies guided by mirror, rotational, and translational symmetry
   detection within input-output pairs.
 
->>>>>>> 453bca28
 
 ---
 
@@ -97,21 +76,9 @@
 
 1. Ensure Python 3.x is installed.
 2. Install dependencies with `pip install numpy` if not already available.
-<<<<<<< HEAD
 3. From the repository root, set `PYTHONPATH=src` so Python can locate the `syntheon` package.
 4. Run the solver on the training dataset:
 
-```bash
-PYTHONPATH=src python -m syntheon.main \
-  arc_agi2_symbolic_submission/input/arc_agi2_training_enhanced.xml \
-  predictions.json
-=======
-3. Run the solver on the training dataset:
-
-```bash
-python -m syntheon.main arc_agi2_symbolic_submission/input/arc_agi2_training_enhanced.xml predictions.json
->>>>>>> 453bca28
-```
 
 This command parses the XML tasks, applies the current rule set, and writes predictions to `predictions.json`.
 

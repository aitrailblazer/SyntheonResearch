--- conflicted
+++ resolved
@@ -1,15 +1,13 @@
 from rule_engine import (
     ColorReplacementRule,
     DiagonalFlipRule,
-<<<<<<< HEAD
     DuplicateRowsOrColumnsRule,
     ReflectVerticalRule,
     CropToBoundingBoxRule,
     RemoveObjectsRule,
     ReplaceBorderWithColorRule,
     RotatePatternRule,
-=======
->>>>>>> a0462181
+
     RuleChain,
     RuleEngine,
     register_primary,
@@ -56,8 +54,6 @@
     preds = engine.solve_task(task, max_chain_length=2)
     assert preds == [[[9, 5], [4, 9]]]
 
-<<<<<<< HEAD
-
 def test_reflect_vertical():
     rule = ReflectVerticalRule()
     grid = [[1, 2], [3, 4]]
@@ -94,8 +90,6 @@
     assert rule.apply(grid) == [[4, 3], [2, 1]]
 
 
-=======
->>>>>>> a0462181
 def test_load_rules_metadata():
     engine = RuleEngine()
     xml_path = (
@@ -105,8 +99,4 @@
     assert "DiagonalFlip" in engine.metadata
     assert len(engine.metadata) > 10
     # Default rules should be auto-registered if known
-<<<<<<< HEAD
     assert "DiagonalFlip" in engine.registry
-=======
-    assert "DiagonalFlip" in engine.registry
->>>>>>> a0462181

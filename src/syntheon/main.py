--- conflicted
+++ resolved
@@ -6,14 +6,8 @@
 from pathlib import Path
 
 from ingest import load_tasks, Task
-<<<<<<< HEAD
 from predictor import SymbolicPredictor, suggest_color_map_rule
-=======
-from predictor import SymbolicPredictor
->>>>>>> cd034bee
-
-
-
+main
 
 
 def main() -> None:
@@ -32,32 +26,20 @@
     )
     args = parser.parse_args()
 
-<<<<<<< HEAD
-    level = logging.DEBUG if args.verbose else logging.INFO
-    logging.basicConfig(level=level, format="%(levelname)s:%(message)s")
-=======
-
     level = logging.DEBUG if args.verbose else logging.INFO
     logging.basicConfig(level=level, format="%(levelname)s:%(message)s")
     main
->>>>>>> cd034bee
 
     tasks = load_tasks(str(args.xml))
     results = {}
     task_results = []
     correct = 0
     total = 0
-<<<<<<< HEAD
-    total_tasks = len(tasks)
-    for idx, task in enumerate(tasks, start=1):
-        logging.info("Solving task %d/%d (%s)", idx, total_tasks, task.id)
-=======
 
     total_tasks = len(tasks)
     for idx, task in enumerate(tasks, start=1):
         logging.info("Solving task %d/%d (%s)", idx, total_tasks, task.id)
         main
->>>>>>> cd034bee
         predictor = SymbolicPredictor()
         predictor.learn(task)
         expected = [ex.output_grid for ex in task.tests]
@@ -75,7 +57,6 @@
         )
         if not match:
             logging.debug("expected=%s predicted=%s", expected, preds)
-<<<<<<< HEAD
             suggestion = suggest_color_map_rule(preds, expected)
             if suggestion:
                 logging.info("Suggested new rule %s", suggestion)
@@ -85,27 +66,12 @@
     if args.summary:
         for tid, ok, rules in task_results:
             logging.info("%s %s rules=%s", tid, "PASS" if ok else "FAIL", rules)
-=======
-        task_results.append((task.id, match))
-
-    accuracy = correct / total * 100 if total else 0
-
-    if args.summary:
-        for tid, ok in task_results:
-            logging.info("%s %s", tid, "PASS" if ok else "FAIL")
->>>>>>> cd034bee
+    main
     logging.info(
         "Solved %d/%d tasks (%.2f%% accuracy)",
         correct,
         total,
         accuracy,
     )
-<<<<<<< HEAD
-=======
+
     main
->>>>>>> cd034bee
-    args.output.write_text(json.dumps(results, indent=2))
-
-
-if __name__ == "__main__":
-    main()
--- conflicted
+++ resolved
@@ -28,25 +28,21 @@
     )
     args = parser.parse_args()
 
-<<<<<<< HEAD
+
     level = logging.DEBUG if args.verbose else logging.INFO
     logging.basicConfig(level=level, format="%(levelname)s:%(message)s")
-=======
-    logging.basicConfig(level=logging.INFO, format="%(levelname)s:%(message)s")
->>>>>>> 3a4a37f6
+    main
 
     tasks = load_tasks(str(args.xml))
     results = {}
     task_results = []
     correct = 0
     total = 0
-<<<<<<< HEAD
+
     total_tasks = len(tasks)
     for idx, task in enumerate(tasks, start=1):
         logging.info("Solving task %d/%d (%s)", idx, total_tasks, task.id)
-=======
-    for task in tasks:
->>>>>>> 3a4a37f6
+        main
         predictor = SymbolicPredictor()
         predictor.learn(task)
         expected = [ex.output_grid for ex in task.tests]
@@ -62,7 +58,7 @@
         task_results.append((task.id, match))
 
     accuracy = correct / total * 100 if total else 0
-<<<<<<< HEAD
+
     if args.summary:
         for tid, ok in task_results:
             logging.info("%s %s", tid, "PASS" if ok else "FAIL")
@@ -72,9 +68,7 @@
         total,
         accuracy,
     )
-=======
-    logging.info("Solved %d/%d tasks (%.2f%% accuracy)", correct, total, accuracy)
->>>>>>> 3a4a37f6
+    main
     args.output.write_text(json.dumps(results, indent=2))
 
 

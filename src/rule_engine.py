"""Simple rule engine with a registry for multi-tier rules.

This module defines a minimal :class:`Rule` interface along with placeholder
implementations.  Rules can be registered as either *primary* or *secondary*
which mirrors the multi-tier architecture described in ``ROADMAP.md``.

Example
-------
>>> from rule_engine import ColorReplacementRule, register_primary
>>> rule = ColorReplacementRule(1, 2)
>>> register_primary("replace_1_with_2", rule)
>>> rule.apply([[1, 0], [0, 1]])
[[2, 0], [0, 2]]
"""

from __future__ import annotations

import xml.etree.ElementTree as ET
<<<<<<< HEAD
from typing import Dict, List, Optional, Type

from ingest import Example, Task
=======
from typing import Dict, List, Optional
>>>>>>> e586c32c

from ingest import Example, Task

class Rule:
    """Interface for all symbolic rules."""

    def apply(self, grid: List[List[int]]) -> List[List[int]]:
        """Apply the rule to a grid and return the transformed grid."""
        raise NotImplementedError

class ColorReplacementRule(Rule):
    """Replace every instance of ``src`` with ``dst``."""

    def __init__(self, src: int, dst: int) -> None:
        self.src = src
        self.dst = dst

    def apply(self, grid: List[List[int]]) -> List[List[int]]:
        return [[self.dst if c == self.src else c for c in row] for row in grid]


    def __repr__(self) -> str:  # pragma: no cover - trivial
        return f"ColorReplacementRule({self.src}->{self.dst})"


class ColorMapRule(Rule):
    """Map multiple colors according to a dictionary."""

    def __init__(self, mapping: Dict[int, int]) -> None:
        self.mapping = mapping

    def apply(self, grid: List[List[int]]) -> List[List[int]]:
        return [[self.mapping.get(c, c) for c in row] for row in grid]

    def __repr__(self) -> str:  # pragma: no cover - trivial
        return f"ColorMapRule({self.mapping})"


# registries for the multi-tier rule system
PRIMARY_RULES: Dict[str, Rule] = {}
SECONDARY_RULES: Dict[str, Rule] = {}


def register_primary(name: str, rule: Rule) -> None:
    """Register a rule as primary."""
    PRIMARY_RULES[name] = rule


def register_secondary(name: str, rule: Rule) -> None:
    """Register a rule as secondary."""
    SECONDARY_RULES[name] = rule

<<<<<<< HEAD

=======
>>>>>>> e586c32c
class RuleEngine:
    """Simple engine capable of loading and applying symbolic rules."""

    def __init__(self) -> None:
        self.registry: Dict[str, Rule] = {}
        self.metadata: Dict[str, Dict[str, str]] = {}

    # ------------------------------------------------------------------
    # Registration and lookup
    # ------------------------------------------------------------------
    def register(self, name: str, rule: Rule) -> None:
        """Register a rule implementation."""
        self.registry[name] = rule

    def available_rules(self) -> List[str]:  # pragma: no cover - simple helper
        return sorted(self.registry)

    # ------------------------------------------------------------------
    # XML loading
    # ------------------------------------------------------------------
    def load_rules_metadata(self, xml_path: str) -> None:
<<<<<<< HEAD
        """Parse an XML rule scroll and store metadata and register simple rules."""
=======
        """Parse an XML rule scroll and store metadata."""
>>>>>>> e586c32c
        tree = ET.parse(xml_path)
        root = tree.getroot()
        for rule_el in root.findall("rule"):
            name = rule_el.get("name", "")
            self.metadata[name] = {
                "id": rule_el.get("id", ""),
                "desc": rule_el.findtext("description", default=""),
                "cond": rule_el.findtext("condition", default=""),
            }
<<<<<<< HEAD
            impl_cls = DEFAULT_XML_RULES.get(name)
            if impl_cls and name not in self.registry:
                self.register(name, impl_cls())
=======
>>>>>>> e586c32c

    # ------------------------------------------------------------------
    # Execution
    # ------------------------------------------------------------------
    def apply(self, name: str, grid: List[List[int]], **kwargs) -> List[List[int]]:
        if name not in self.registry:
            raise KeyError(f"Unknown rule: {name}")
        rule = self.registry[name]
        # Rules may choose to ignore kwargs
        return rule.apply(grid, **kwargs) if hasattr(rule, "apply") else rule(grid, **kwargs)

    # ------------------------------------------------------------------
    # Learning and solving
    # ------------------------------------------------------------------
    def learn_rule(
        self, examples: List[Example], max_chain_length: int = 1
    ) -> Optional[Rule]:
        """Find a rule or rule chain that explains all training examples."""

        # Search single rules first
        for rule in self.registry.values():
            if all(rule.apply(ex.input_grid) == ex.output_grid for ex in examples):
                return rule

        # Optionally search chains of length two
        if max_chain_length >= 2:
            for r1 in self.registry.values():
                for r2 in self.registry.values():
                    chain = RuleChain(r1, r2)
                    if all(chain.apply(ex.input_grid) == ex.output_grid for ex in examples):
                        return chain

        return None

    def solve_task(self, task: Task, max_chain_length: int = 1) -> List[List[List[int]]]:
        """Learn from the task's training examples and predict test outputs."""

        rule = self.learn_rule(task.training, max_chain_length)
        results = []
        for ex in task.tests:
            grid = ex.input_grid
            if rule is not None:
                grid = rule.apply(grid)
            results.append(grid)
        return results


# --------------------------- Example primitives ---------------------------
class DiagonalFlipRule(Rule):
    """Transpose the grid along its main diagonal."""

    def apply(self, grid: List[List[int]]) -> List[List[int]]:
        return [list(row) for row in zip(*grid)]


class HorizontalMirrorRule(Rule):
    """Mirror the grid horizontally."""

    def apply(self, grid: List[List[int]]) -> List[List[int]]:
        return [list(reversed(row)) for row in grid]


class Rotate90Rule(Rule):
    """Rotate the grid 90 degrees clockwise."""

    def apply(self, grid: List[List[int]]) -> List[List[int]]:
        size = len(grid)
        return [
            [grid[size - j - 1][i] for j in range(size)]
            for i in range(size)
        ]


<<<<<<< HEAD
class NullRule(Rule):
    """Placeholder rule used when an XML rule has no implementation."""

    def apply(self, grid: List[List[int]]) -> List[List[int]]:
        return grid


=======
>>>>>>> e586c32c
class RuleChain(Rule):
    """Apply a sequence of rules in order."""

    def __init__(self, *rules: Rule) -> None:
        self.rules = list(rules)

    def apply(self, grid: List[List[int]]) -> List[List[int]]:
        result = grid
        for rule in self.rules:
            result = rule.apply(result)
        return result

    def __repr__(self) -> str:  # pragma: no cover - trivial
        return f"RuleChain({', '.join(repr(r) for r in self.rules)})"
<<<<<<< HEAD


# Mapping of rule names from ``syntheon_rules_glyphs.xml`` to built-in
# implementations. Unlisted rules default to :class:`NullRule` when loaded
# via :meth:`RuleEngine.load_rules_metadata`.
DEFAULT_XML_RULES: Dict[str, Type[Rule]] = {
    "DiagonalFlip": DiagonalFlipRule,
    "ReflectHorizontal": HorizontalMirrorRule,
    "RotatePattern": Rotate90Rule,
    "ColorReplacement": NullRule,  # requires parameters
}

=======
>>>>>>> e586c32c
<|MERGE_RESOLUTION|>--- conflicted
+++ resolved
@@ -16,13 +16,11 @@
 from __future__ import annotations
 
 import xml.etree.ElementTree as ET
-<<<<<<< HEAD
+
 from typing import Dict, List, Optional, Type
 
 from ingest import Example, Task
-=======
-from typing import Dict, List, Optional
->>>>>>> e586c32c
+
 
 from ingest import Example, Task
 
@@ -75,10 +73,6 @@
     """Register a rule as secondary."""
     SECONDARY_RULES[name] = rule
 
-<<<<<<< HEAD
-
-=======
->>>>>>> e586c32c
 class RuleEngine:
     """Simple engine capable of loading and applying symbolic rules."""
 
@@ -100,11 +94,7 @@
     # XML loading
     # ------------------------------------------------------------------
     def load_rules_metadata(self, xml_path: str) -> None:
-<<<<<<< HEAD
         """Parse an XML rule scroll and store metadata and register simple rules."""
-=======
-        """Parse an XML rule scroll and store metadata."""
->>>>>>> e586c32c
         tree = ET.parse(xml_path)
         root = tree.getroot()
         for rule_el in root.findall("rule"):
@@ -114,12 +104,11 @@
                 "desc": rule_el.findtext("description", default=""),
                 "cond": rule_el.findtext("condition", default=""),
             }
-<<<<<<< HEAD
+
             impl_cls = DEFAULT_XML_RULES.get(name)
             if impl_cls and name not in self.registry:
                 self.register(name, impl_cls())
-=======
->>>>>>> e586c32c
+
 
     # ------------------------------------------------------------------
     # Execution
@@ -193,7 +182,6 @@
         ]
 
 
-<<<<<<< HEAD
 class NullRule(Rule):
     """Placeholder rule used when an XML rule has no implementation."""
 
@@ -201,8 +189,6 @@
         return grid
 
 
-=======
->>>>>>> e586c32c
 class RuleChain(Rule):
     """Apply a sequence of rules in order."""
 
@@ -217,7 +203,6 @@
 
     def __repr__(self) -> str:  # pragma: no cover - trivial
         return f"RuleChain({', '.join(repr(r) for r in self.rules)})"
-<<<<<<< HEAD
 
 
 # Mapping of rule names from ``syntheon_rules_glyphs.xml`` to built-in
@@ -230,5 +215,3 @@
     "ColorReplacement": NullRule,  # requires parameters
 }
 
-=======
->>>>>>> e586c32c
